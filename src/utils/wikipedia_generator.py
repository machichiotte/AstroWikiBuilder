--- conflicted
+++ resolved
@@ -49,34 +49,9 @@
         locale.setlocale(locale.LC_ALL, 'fr_FR.UTF-8')
         self.format_utils = FormatUtils()
         self.comparison_utils = ComparisonUtils(self.format_utils)
+        self.star_utils = StarUtils(self.format_utils)
         self.reference_utils = ReferenceUtils()
         self.infobox_generator = InfoboxGenerator(self.reference_utils)
-        self.introduction_generator = IntroductionGenerator(self.comparison_utils, self.format_utils)
-        self.category_generator = CategoryGenerator()
-        self.star_utils = StarUtils(self.format_utils)
-
-<<<<<<< HEAD
-    def _get_reference(self, source: str, title: str) -> str:
-=======
-    def _parsecs_to_lightyears(self, parsecs: float) -> float:
-        """Convertit les parsecs en années-lumière."""
-        return parsecs * 3.26156
-    
-    def _format_numeric_value(self, value: Optional[float], precision: int = 2) -> str:
->>>>>>> c718590d
-        """
-        Génère une référence au format Wikipedia
-        """
-        return f"<ref name=\"{source}\">{title}</ref>"
-
-    def _add_reference(self, ref_name: str, ref_content: str) -> str:
-        """
-        Ajoute une référence à la liste des références utilisées
-        """
-        if ref_name not in self._used_refs:
-            self._used_refs.add(ref_name)
-            self.template_refs[ref_name] = ref_content
-        return self._get_reference(ref_name, "")
 
     def _get_planet_type(self, exoplanet: Exoplanet) -> str:
         """
@@ -148,102 +123,34 @@
         return list(refs)
 
     def generate_article_content(self, exoplanet: Exoplanet) -> str:
-        """
-        Génère le contenu complet de l'article pour une exoplanète
-        """
-        # Générer l'introduction
-        introduction = self.introduction_generator.generate_introduction(exoplanet)
-        
-        # Générer l'infobox
-        infobox = self.infobox_generator.generate_infobox(exoplanet)
-        
-<<<<<<< HEAD
-        # Générer les sections
-        sections = []
-        
-        # Section Caractéristiques physiques
-        physical_section = self._generate_physical_section(exoplanet)
-        if physical_section:
-            sections.append(physical_section)
-            
-        # Section Orbite
-        orbit_section = self._generate_orbit_section(exoplanet)
-        if orbit_section:
-            sections.append(orbit_section)
-            
-        # Section Découverte
-        discovery_section = self._generate_discovery_section(exoplanet)
-        if discovery_section:
-            sections.append(discovery_section)
-            
-        # Section Étoile hôte
-        star_section = self._generate_star_section(exoplanet)
-        if star_section:
-            sections.append(star_section)
-            
-        # Section Habitabilité
-        habitability_section = self._generate_habitability_section(exoplanet)
-        if habitability_section:
-            sections.append(habitability_section)
-            
-        # Section Références
-        references_section = self._generate_references_section()
-        if references_section:
-            sections.append(references_section)
-            
-        # Assembler le contenu
-        content = f"{infobox}\n\n{introduction}\n\n"
-        content += "\n\n".join(sections)
-        
-        return content
-=======
-        planet_type = self._get_planet_type(exoplanet)
-        # Generate introduction sentence
-        introduction = self.introduction_generator.generate_introduction(exoplanet)
-        # Generate categories
-        categories = self.category_generator.generate_categories(exoplanet)
-
-        content = f"""{{{{Ébauche|exoplanète|}}}}
-
-{self.generate_infobox_exoplanet(exoplanet)}
-
-{introduction}
-
-== Caractéristiques ==
-Cette [[exoplanète]] est un [[{planet_type}]] {self._get_planet_description(exoplanet)}. Elle orbite à {{{{unité|{self._format_datapoint(exoplanet.semi_major_axis, exoplanet.name)}|[[unité astronomique|unités astronomiques]]}}}} de son étoile{self._get_orbital_comparison(exoplanet)}.
-
-== Découverte ==
-Cette planète a été découverte en {self._format_year_field(exoplanet.discovery_date, exoplanet.name)} par la méthode de {self._format_datapoint(exoplanet.discovery_method, exoplanet.name)}.
-
-{self._format_references_section()}
-
-{{{{portail|astronomie|exoplanètes}}}}
-
-{categories}
+        """Génère le contenu complet d'un article Wikipedia pour une exoplanète."""
+        content = f"""
+{self.infobox_generator.generate_infobox(exoplanet)}
+{self._generate_introduction_sentence(exoplanet)}
+{self._generate_physical_section(exoplanet)}
+{self._generate_orbit_section(exoplanet)}
+{self._generate_discovery_section(exoplanet)}
+{self._generate_star_section(exoplanet)}
+{self._generate_habitability_section(exoplanet)}
+{self._generate_references_section(exoplanet)}
 """
-        return content
+        return content.strip()
     
     def _generate_introduction_sentence(self, exoplanet: Exoplanet) -> str:
         """Génère la phrase d'introduction pour l'article."""
         
         star_name_formatted = ""
         if exoplanet.host_star and exoplanet.host_star.value:
-            # If host_star is a DataPoint, format it. Otherwise, use its value directly.
-            # This assumes host_star could be a simple string or a DataPoint.
-            # For the intro, we might not want references on the star name itself.
             if isinstance(exoplanet.host_star, DataPoint):
-                 # If we want to use _format_datapoint, it now needs exoplanet_name
-                 # star_name_formatted = self._format_datapoint(exoplanet.host_star, exoplanet.name)
-                 # However, for linking a star name, simpler formatting is usually better.
                  star_name = exoplanet.host_star.value
                  star_name_formatted = f"[[{star_name}]]"
-            else: # Assuming it's a direct value like string
-                star_name = str(exoplanet.host_star.value) # Ensure it's a string
+            else: 
+                star_name = str(exoplanet.host_star.value) 
                 star_name_formatted = f"[[{star_name}]]"
         else:
             star_name_formatted = "son étoile hôte"
 
-        # Use _get_star_description for additional details about the star
+        # Use star_utils.get_star_description for additional details about the star
         star_details = self.star_utils.get_star_description(exoplanet) 
 
         # Construct constellation part if available
@@ -251,17 +158,13 @@
         if exoplanet.constellation and exoplanet.constellation.value:
             constellation_name = exoplanet.constellation.value
             constellation_part = f" dans la [[constellation]] de [[{constellation_name}]]"
-            # If constellation itself has a reference via _format_datapoint(exoplanet.constellation), 
-            # it would be complex. Usually, constellation is just a name.
 
         intro = f"'''{{{{nobr|{exoplanet.name}}}}}''' est une [[exoplanète]] en [[orbite]] autour de {{{{nobr|{star_name_formatted}}}}}, {star_details}{constellation_part}."
         return intro
->>>>>>> c718590d
-
-    def _generate_physical_section(self, exoplanet: Exoplanet) -> str:
-        """
-        Génère la section des caractéristiques physiques de l'exoplanète
-        """
+
+    def _generate_categories(self, exoplanet: Exoplanet) -> str:
+        """Génère les catégories pour l'article."""
+        categories = []
         planet_type = self._get_planet_type(exoplanet)
         mass_comparison = self.comparison_utils.get_mass_comparison(exoplanet)
         radius_comparison = self.comparison_utils.get_radius_comparison(exoplanet)
@@ -287,7 +190,7 @@
         Génère la section de l'orbite de l'exoplanète
         """
         orbital_comparison = self.comparison_utils.get_orbital_comparison(exoplanet)
-        semi_major_axis = self.format_utils.format_datapoint(exoplanet.semi_major_axis, exoplanet.name, self.template_refs, self._add_reference)
+        semi_major_axis = self.format_utils.format_datapoint(exoplanet.semi_major_axis, exoplanet.name, self.template_refs, self.reference_utils.add_reference)
         
         section = "== Orbite ==\n"
         section += f"Elle orbite à {{{{unité|{semi_major_axis}|[[unité astronomique|unités astronomiques]]}}}} de son étoile{orbital_comparison}."
@@ -298,121 +201,27 @@
         """
         Génère la section de la découverte de l'exoplanète
         """
-        discovery_date = self.format_utils.format_year_field_with_ref(exoplanet.discovery_date, exoplanet.name, self.template_refs, self._add_reference)
-        discovery_method = self.format_utils.format_datapoint(exoplanet.discovery_method, exoplanet.name, self.template_refs, self._add_reference)
-        
-<<<<<<< HEAD
+        discovery_date = self.format_utils.format_year_field_with_ref(exoplanet.discovery_date, exoplanet.name, self.template_refs, self.reference_utils.add_reference)
+        discovery_method = self.format_utils.format_datapoint(exoplanet.discovery_method, exoplanet.name, self.template_refs, self.reference_utils.add_reference)
+        
         section = "== Découverte ==\n"
         section += f"Cette planète a été découverte en {discovery_date} par la méthode de {discovery_method}."
         
         return section
 
-    def _generate_star_section(self, exoplanet: Exoplanet) -> str:
-        """
-        Génère la section de l'étoile hôte de l'exoplanète
-        """
-        star_description = self.star_utils.get_star_description(exoplanet)
-        
-        section = "== Étoile hôte ==\n"
-        section += star_description
-        
-        return section
-
-    def _generate_habitability_section(self, exoplanet: Exoplanet) -> str:
-=======
-        return value_str
-    R_JUPITER_IN_EARTH_RADII = 11.209  # Rayon de Jupiter en rayons terrestres
-    M_JUPITER_IN_EARTH_MASSES = 317.8  # Masse de Jupiter en masses terrestres
-    
-    def _get_radius_comparison(self, exoplanet: Exoplanet) -> str:
-        """
-        Génère une comparaison de rayon avec Jupiter ou la Terre.
-        Le rayon de l'exoplanète (exoplanet.radius.value) est supposé être en rayons joviens (R_J).
-        """
-        if not exoplanet.radius or exoplanet.radius.value is None:
-            return ""
-
-        radius_rj = exoplanet.radius.value  # Rayon en rayons de Jupiter (R_J)
-
-        # Seuils de similarité (par exemple, +/- 20% du rayon du corps de référence)
-        SIMILARITY_MARGIN = 0.2  # Marge de 20%
-
-        # Seuils pour Jupiter (le rayon de référence est 1 R_J)
-        JUPITER_SIMILARITY_LOWER_RJ = 1.0 - SIMILARITY_MARGIN  # 0.8 R_J
-        JUPITER_SIMILARITY_UPPER_RJ = 1.0 + SIMILARITY_MARGIN  # 1.2 R_J
-
-        # Cas 1 : Comparaison prioritaire avec Jupiter
-        if radius_rj >= JUPITER_SIMILARITY_LOWER_RJ:
-            if radius_rj <= JUPITER_SIMILARITY_UPPER_RJ:  # Proche du rayon de Jupiter
-                return "d'un rayon environ similaire à celui de [[Jupiter (planète)|Jupiter]]"
-            else:  # Nettement plus grand que Jupiter
-                return f"d'un rayon environ {self._format_numeric_value(radius_rj, 1)} fois celui de [[Jupiter (planète)|Jupiter]]"
-        # Cas 2 : Comparaison avec la Terre (si radius_rj < JUPITER_SIMILARITY_LOWER_RJ)
-        else:
-            radius_re = radius_rj * self.R_JUPITER_IN_EARTH_RADII  # Conversion en rayons terrestres (R_E)
-
-            # Seuils pour la Terre (le rayon de référence est 1 R_E)
-            EARTH_SIMILARITY_LOWER_RE = 1.0 - SIMILARITY_MARGIN  # 0.8 R_E
-            EARTH_SIMILARITY_UPPER_RE = 1.0 + SIMILARITY_MARGIN  # 1.2 R_E
-
-            if radius_re >= EARTH_SIMILARITY_LOWER_RE and radius_re <= EARTH_SIMILARITY_UPPER_RE: # Proche du rayon de la Terre
-                return "d'un rayon environ similaire à celui de la [[Terre]]"
-            elif radius_re > EARTH_SIMILARITY_UPPER_RE:  # Nettement plus grand que la Terre
-                return f"d'un rayon environ {self._format_numeric_value(radius_re, 1)} fois celui de la [[Terre]]"
-            elif radius_re > 0:  # Plus petit que la Terre (et rayon positif)
-                                 # ex: 0.5 R_E -> 1/0.5 = 2 fois plus petit
-                return f"d'un rayon environ {self._format_numeric_value(1 / radius_re, 1)} fois plus petit que celui de la [[Terre]]"
+    def _get_size_comparison(self, exoplanet: Exoplanet) -> str:
+        """
+        Génère une comparaison de taille avec Jupiter ou la Terre
+        """
+        mass_value = exoplanet.mass.value if exoplanet.mass and exoplanet.mass.value else None
+        if mass_value:
+            if mass_value > 10:
+                return f"environ {self.format_utils.format_numeric_value(mass_value/317.8, 1)} fois plus massif que [[Jupiter (planète)|Jupiter]]"
             else:
-                # Cas où le rayon est nul ou négatif
-                return ""
-            
-    def _get_size_comparison(self, exoplanet) -> str: # exoplanet: Exoplanet (type hint)
-        """
-        Génère une comparaison de masse avec Jupiter ou la Terre.
-        La masse de l'exoplanète (exoplanet.mass.value) est supposée être en masses joviennes.
-        """
-        if not exoplanet.mass or exoplanet.mass.value is None:
-            return ""
-
-        mass_mj = exoplanet.mass.value  # Masse en masses de Jupiter (MJ)
-
-        # Seuils de similarité (par exemple, +/- 20% de la masse du corps de référence)
-        # Une planète est "similaire" si sa masse est dans [MASSE_REF * (1-MARGE), MASSE_REF * (1+MARGE)]
-        SIMILARITY_MARGIN = 0.2  # Marge de 20%
-
-        # Seuils pour Jupiter (la masse de référence est 1 MJ)
-        JUPITER_SIMILARITY_LOWER_MJ = 1.0 - SIMILARITY_MARGIN  # 0.8 MJ
-        JUPITER_SIMILARITY_UPPER_MJ = 1.0 + SIMILARITY_MARGIN  # 1.2 MJ
-
-        # Cas 1 : Comparaison prioritaire avec Jupiter
-        # Si la masse de l'exoplanète est supérieure ou égale à JUPITER_SIMILARITY_LOWER_MJ
-        if mass_mj >= JUPITER_SIMILARITY_LOWER_MJ:
-            if mass_mj <= JUPITER_SIMILARITY_UPPER_MJ:  # Proche de la masse de Jupiter (ex: 0.8 MJ à 1.2 MJ)
-                return "environ la même masse que [[Jupiter (planète)|Jupiter]]"
-            else:  # Nettement plus massive que Jupiter (ex: > 1.2 MJ)
-                return f"environ {self._format_numeric_value(mass_mj, 1)} fois plus massif que [[Jupiter (planète)|Jupiter]]"
-        # Cas 2 : Comparaison avec la Terre (si mass_mj < JUPITER_SIMILARITY_LOWER_MJ, ex: < 0.8 MJ)
-        else:
-            mass_me = mass_mj * self.M_JUPITER_IN_EARTH_MASSES  # Conversion en masses terrestres (ME)
-
-            # Seuils pour la Terre (la masse de référence est 1 ME)
-            EARTH_SIMILARITY_LOWER_ME = 1.0 - SIMILARITY_MARGIN  # 0.8 ME
-            EARTH_SIMILARITY_UPPER_ME = 1.0 + SIMILARITY_MARGIN  # 1.2 ME
-
-            if mass_me >= EARTH_SIMILARITY_LOWER_ME and mass_me <= EARTH_SIMILARITY_UPPER_ME: # Proche de la masse de la Terre
-                return "environ la même masse que la [[Terre]]"
-            elif mass_me > EARTH_SIMILARITY_UPPER_ME:  # Nettement plus massive que la Terre
-                return f"environ {self._format_numeric_value(mass_me, 1)} fois plus massif que la [[Terre]]"
-            elif mass_me > 0:  # Moins massive que la Terre (et masse positive)
-                               # ex: 0.5 ME -> 1/0.5 = 2 fois moins massif
-                # Gérer les cas où 1/mass_me devient très grand, c'est mathématiquement correct.
-                return f"environ {self._format_numeric_value(1 / mass_me, 1)} fois moins massif que la [[Terre]]"
-            else:
-                # Cas où la masse est nulle ou négative (ne devrait pas arriver si mass_mj > 0)
-                return "" # Ou un message approprié comme "Masse non positive"
-            
+                return f"environ {self.format_utils.format_numeric_value(mass_value, 1)} fois plus massif que la [[Terre]]"
+        return ""
+    
     def _get_orbital_comparison(self, exoplanet: Exoplanet) -> str:
->>>>>>> c718590d
         """
         Génère la section de l'habitabilité de l'exoplanète
         """
@@ -420,176 +229,49 @@
         # la logique d'habitabilité
         return ""
 
-    def _generate_references_section(self) -> str:
-        """
-<<<<<<< HEAD
-        Génère la section des références
-        """
-        if not self._used_refs:
-            return ""
-            
-        section = "== Références ==\n"
-        section += "{{Références}}\n"
-        
-        return section
-
-    def generate_article_content(self, exoplanet: Exoplanet) -> str:
-=======
-        Génère une description de l'étoile hôte avec un lien spécifique selon le type spectral.
+    def _generate_references_section(self, exoplanet: Exoplanet) -> str:
+        """
+        Génère une description de l'étoile hôte
         """
         desc = []
-
         if exoplanet.spectral_type and exoplanet.spectral_type.value:
-            spectral = exoplanet.spectral_type.value
-            link = self._get_spectral_type_link(spectral)
-            if link:
-                desc.append(f"une [[{link}|étoile de type spectral {spectral}]]")
-            else:
-                desc.append(f"une [[étoile]] de type spectral [[{spectral}]]")
-
+            desc.append(f"une [[étoile]] de type spectral [[{exoplanet.spectral_type.value}]]")
+        
         if exoplanet.distance and exoplanet.distance.value is not None:
             try:
                 pc_value = float(exoplanet.distance.value)
-                ly_value = self._parsecs_to_lightyears(pc_value)
-                formatted_ly_value = self._format_numeric_value(ly_value, precision=0)
-                formatted_pc_value_with_ref = self._format_datapoint(exoplanet.distance, exoplanet.name)
+                ly_value = self.format_utils.parsecs_to_lightyears(pc_value)
+                formatted_ly_value = self.format_utils.format_numeric_value(ly_value, precision=0)
+                # Pass exoplanet.name for context to _format_datapoint
+                formatted_pc_value_with_ref = self.format_utils.format_datapoint(exoplanet.distance, exoplanet.name, self.template_refs, self.reference_utils.add_reference)
                 distance_str = f"située à {formatted_ly_value} [[année-lumière|années-lumière]] ({formatted_pc_value_with_ref} [[parsec|pc]]) de la [[Terre]]"
                 desc.append(distance_str)
             except (ValueError, TypeError):
-                original_distance_str = self._format_datapoint(exoplanet.distance, exoplanet.name)
+                original_distance_str = self.format_utils.format_datapoint(exoplanet.distance, exoplanet.name, self.template_refs, self.reference_utils.add_reference)
                 if original_distance_str:
-                    desc.append(f"située à {original_distance_str} [[parsec|pc]] de la [[Terre]]")
+                     desc.append(f"située à {original_distance_str} [[parsec|pc]] de la [[Terre]]")
 
         if exoplanet.apparent_magnitude and exoplanet.apparent_magnitude.value:
-            desc.append(f"d'une [[magnitude apparente]] de {self._format_datapoint(exoplanet.apparent_magnitude, exoplanet.name)}")
-
+            # Pass exoplanet.name for context to _format_datapoint
+            desc.append(f"d'une [[magnitude apparente]] de {self.format_utils.format_datapoint(exoplanet.apparent_magnitude, exoplanet.name, self.template_refs, self.reference_utils.add_reference)}")
+        
         return " ".join(desc) if desc else "une étoile"
-
-    def _parse_spectral_type(self, spectral_type: str) -> tuple[str, Optional[str]]:
-        """
-        Extrait la classe spectrale et la classe de luminosité d'un type spectral complet.
-        Exemple : 'G2V' => ('G', 'V')
-        """
-        match = re.match(r'^([OBAFGKMLTYDCSP])\d?\.?\d*([IV]{1,3})?', spectral_type.upper())
-        if not match:
-            return spectral_type[0].upper(), None  # fallback
-        return match.group(1), match.group(2)
-
-    def _get_spectral_type_link(self, spectral_type: str) -> Optional[str]:
-        """
-        Associe un type spectral (classe + luminosité) à un lien Wikipédia pertinent.
-        """
-        main_class, luminosity_class = self._parse_spectral_type(spectral_type)
-
-        # Mapping composite : (classe spectrale, classe de luminosité) => article Wikipédia
-        mapping = {
-            ("O", "V"): "Étoile_bleue_de_la_séquence_principale",
-            ("B", "V"): "Étoile_bleue-blanche_de_la_séquence_principale",
-            ("A", "V"): "Étoile_blanche_de_la_séquence_principale",
-            ("F", "V"): "Étoile_blanc-jaune_de_la_séquence_principale",
-            ("G", "V"): "Naine_jaune",
-            ("K", "V"): "Naine_orangée",
-            ("M", "V"): "Naine_rouge",
-            ("L", "V"): "Naine_brune",
-            ("T", "V"): "Naine_brune",
-            ("Y", "V"): "Naine_brune",
-            ("D", None): "Naine_blanche",
-            ("C", None): "Étoile_carbone",
-            ("S", None): "Étoile_de_type_S",
-            ("G", "III"): "Géante_jaune",
-            ("M", "III"): "Géante_rouge",
-            ("K", "III"): "Géante_orangée",
-            ("F", "III"): "Géante_blanc-jaune"
-        }
-
-        return mapping.get((main_class, luminosity_class)) or mapping.get((main_class, None))
-
+    
     def _get_planet_description(self, exoplanet: Exoplanet) -> str:
->>>>>>> c718590d
-        """
-        Génère le contenu complet de l'article pour une exoplanète
-        """
-<<<<<<< HEAD
-        # Générer l'introduction
-        introduction = self.introduction_generator.generate_introduction(exoplanet)
-        
-        # Générer l'infobox
-        infobox = self.infobox_generator.generate_infobox(exoplanet)
-        
-        # Générer les sections
-        sections = []
-        
-        # Section Caractéristiques physiques
-        physical_section = self._generate_physical_section(exoplanet)
-        if physical_section:
-            sections.append(physical_section)
-            
-        # Section Orbite
-        orbit_section = self._generate_orbit_section(exoplanet)
-        if orbit_section:
-            sections.append(orbit_section)
-            
-        # Section Découverte
-        discovery_section = self._generate_discovery_section(exoplanet)
-        if discovery_section:
-            sections.append(discovery_section)
-            
-        # Section Étoile hôte
-        star_section = self._generate_star_section(exoplanet)
-        if star_section:
-            sections.append(star_section)
-            
-        # Section Habitabilité
-        habitability_section = self._generate_habitability_section(exoplanet)
-        if habitability_section:
-            sections.append(habitability_section)
-            
-        # Section Références
-        references_section = self._generate_references_section()
-        if references_section:
-            sections.append(references_section)
-            
-        # Assembler le contenu
-        content = f"{infobox}\n\n{introduction}\n\n"
-        content += "\n\n".join(sections)
-        
-        return content 
-=======
+        """
+        Génère une description de la planète
+        """
         desc = []
-        
-        # Comparaison de masse
-        if exoplanet.mass and exoplanet.mass.value is not None: # Vérifier explicitement None
-            mass_comparison = self._get_size_comparison(exoplanet)
-            if mass_comparison: # Ajouter seulement si la comparaison retourne quelque chose
-                desc.append(mass_comparison)
-        
-        # Comparaison de rayon (NOUVEAU)
-        if exoplanet.radius and exoplanet.radius.value is not None: # Vérifier explicitement None
-            radius_comparison = self._get_radius_comparison(exoplanet)
-            if radius_comparison: # Ajouter seulement si la comparaison retourne quelque chose
-                desc.append(radius_comparison)
-            
-        if exoplanet.temperature and exoplanet.temperature.value is not None: # Vérifier explicitement None
-            temp_str = self._format_datapoint(exoplanet.temperature, exoplanet.name)
-            if temp_str: # S'assurer que format_datapoint retourne quelque chose avant d'ajouter
-                 desc.append(f"avec une température de surface estimée à {temp_str} [[kelvin|K]]")
-        
-        # Joindre les descriptions avec des virgules, mais gérer le cas d'une seule description.
-        if not desc:
-            return ""
-        
-        # Construction de la phrase finale
-        # "Elle est {desc[0]}, {desc[1]} et {desc[2]}."
-        # ou "Elle est {desc[0]} et {desc[1]}."
-        # ou "Elle est {desc[0]}."
-
-        if len(desc) == 1:
-            return f"Elle est {desc[0]}."
-        elif len(desc) > 1:
-            # Joindre tous sauf le dernier avec ", " et ajouter " et " avant le dernier.
-            return f"Elle est {', '.join(desc[:-1])} et {desc[-1]}."
-        
-        return "" # Ne devrait pas être atteint si desc n'est pas vide
+        if exoplanet.mass and exoplanet.mass.value:
+            desc.append(self._get_size_comparison(exoplanet)) # _get_size_comparison uses format_utils.format_numeric_value, not _format_datapoint
+        if exoplanet.radius and exoplanet.radius.value:
+            # Pass exoplanet.name for context to _format_datapoint
+            desc.append(f"d'un rayon de {self.format_utils.format_datapoint(exoplanet.radius, exoplanet.name, self.template_refs, self.reference_utils.add_reference)} [[rayon jovien|R_J]]")
+        if exoplanet.temperature and exoplanet.temperature.value:
+            # Pass exoplanet.name for context to _format_datapoint
+            desc.append(f"avec une température de {self.format_utils.format_datapoint(exoplanet.temperature, exoplanet.name, self.template_refs, self.reference_utils.add_reference)} [[kelvin|K]]")
+        
+        return ", ".join(desc) if desc else ""
     
     def _format_references(self, exoplanet: Exoplanet) -> str:
         """Formate les références pour l'article."""
@@ -604,32 +286,48 @@
             )
         return " ".join(references) 
 
-    def generate_article(self, exoplanet: Exoplanet) -> str:
-        """
-        Génère l'article Wikipedia complet pour une exoplanète
-        """
-        # Réinitialiser les références pour le nouvel article
-        self.reference_utils.reset_references()
-
-        # Générer les différentes sections
-        infobox = self.infobox_generator.generate_infobox(exoplanet)
-        introduction = self.introduction_generator.generate_introduction(exoplanet)
-        star_description = self.star_utils.get_star_description(exoplanet)
-        categories = self.category_generator.generate_categories(exoplanet)
-        references = self.reference_utils.format_references_section()
-
-        # Assembler l'article
-        article = f"{infobox}\n\n"
-        article += f"{introduction}\n\n"
-        
-        if star_description:
-            article += f"== Étoile hôte ==\n{star_description}\n\n"
-            
-        article += f"== Notes et références ==\n{references}\n\n"
-        
-        # Ajouter les catégories
-        for category in categories:
-            article += f"[[Catégorie:{category}]]\n"
-
-        return article 
->>>>>>> c718590d
+    def _generate_physical_section(self, exoplanet: Exoplanet) -> str:
+        """
+        Génère la section des caractéristiques physiques de l'exoplanète
+        """
+        section = "== Caractéristiques physiques ==\n"
+        
+        # Description de la planète
+        planet_desc = self._get_planet_description(exoplanet)
+        if planet_desc:
+            section += f"{planet_desc}.\n"
+            
+        # Comparaisons de taille
+        mass_comparison = self.comparison_utils.get_mass_comparison(exoplanet)
+        radius_comparison = self.comparison_utils.get_radius_comparison(exoplanet)
+        
+        comparisons = []
+        if mass_comparison:
+            comparisons.append(mass_comparison)
+        if radius_comparison:
+            comparisons.append(radius_comparison)
+            
+        if comparisons:
+            section += " ".join(comparisons) + ".\n"
+            
+        return section 
+
+    def _generate_star_section(self, exoplanet: Exoplanet) -> str:
+        """
+        Génère la section sur l'étoile hôte de l'exoplanète
+        """
+        section = "== Étoile hôte ==\n"
+        star_desc = self.star_utils.get_star_description(exoplanet)
+        if star_desc:
+            section += f"{star_desc}.\n"
+        else:
+            section += "Informations sur l'étoile hôte indisponibles.\n"
+        return section 
+
+    def _generate_habitability_section(self, exoplanet: Exoplanet) -> str:
+        """
+        Génère la section sur l'habitabilité de l'exoplanète
+        """
+        section = "== Habitabilité ==\n"
+        section += "Les conditions d'habitabilité de cette exoplanète ne sont pas déterminées ou ne sont pas connues.\n"
+        return section 